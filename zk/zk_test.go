package zk

import (
	"crypto/rand"
	"encoding/hex"
	"fmt"
	"io"
	"net"
	"strings"
	"testing"
	"time"
<<<<<<< HEAD
=======

	"go4.org/net/throttle"
>>>>>>> e348ffb3
)

func TestCreate(t *testing.T) {
	ts, err := StartTestCluster(1, nil, logWriter{t: t, p: "[ZKERR] "})
	if err != nil {
		t.Fatal(err)
	}
	defer ts.Stop()
	zk, _, err := ts.ConnectAll()
	if err != nil {
		t.Fatalf("Connect returned error: %+v", err)
	}
	defer zk.Close()

	path := "/gozk-test"

	if err := zk.Delete(path, -1); err != nil && err != ErrNoNode {
		t.Fatalf("Delete returned error: %+v", err)
	}
	if p, err := zk.Create(path, []byte{1, 2, 3, 4}, 0, WorldACL(PermAll)); err != nil {
		t.Fatalf("Create returned error: %+v", err)
	} else if p != path {
		t.Fatalf("Create returned different path '%s' != '%s'", p, path)
	}
	if data, stat, err := zk.Get(path); err != nil {
		t.Fatalf("Get returned error: %+v", err)
	} else if stat == nil {
		t.Fatal("Get returned nil stat")
	} else if len(data) < 4 {
		t.Fatal("Get returned wrong size data")
	}
}

func TestMulti(t *testing.T) {
	ts, err := StartTestCluster(1, nil, logWriter{t: t, p: "[ZKERR] "})
	if err != nil {
		t.Fatal(err)
	}
	defer ts.Stop()
	zk, _, err := ts.ConnectAll()
	if err != nil {
		t.Fatalf("Connect returned error: %+v", err)
	}
	defer zk.Close()

	path := "/gozk-test"

	if err := zk.Delete(path, -1); err != nil && err != ErrNoNode {
		t.Fatalf("Delete returned error: %+v", err)
	}
	ops := []interface{}{
		&CreateRequest{Path: path, Data: []byte{1, 2, 3, 4}, Acl: WorldACL(PermAll)},
		&SetDataRequest{Path: path, Data: []byte{1, 2, 3, 4}, Version: -1},
	}
	if res, err := zk.Multi(ops...); err != nil {
		t.Fatalf("Multi returned error: %+v", err)
	} else if len(res) != 2 {
		t.Fatalf("Expected 2 responses got %d", len(res))
	} else {
		t.Logf("%+v", res)
	}
	if data, stat, err := zk.Get(path); err != nil {
		t.Fatalf("Get returned error: %+v", err)
	} else if stat == nil {
		t.Fatal("Get returned nil stat")
	} else if len(data) < 4 {
		t.Fatal("Get returned wrong size data")
	}
}

func TestGetSetACL(t *testing.T) {
	ts, err := StartTestCluster(1, nil, logWriter{t: t, p: "[ZKERR] "})
	if err != nil {
		t.Fatal(err)
	}
	defer ts.Stop()
	zk, _, err := ts.ConnectAll()
	if err != nil {
		t.Fatalf("Connect returned error: %+v", err)
	}
	defer zk.Close()

	if err := zk.AddAuth("digest", []byte("blah")); err != nil {
		t.Fatalf("AddAuth returned error %+v", err)
	}

	path := "/gozk-test"

	if err := zk.Delete(path, -1); err != nil && err != ErrNoNode {
		t.Fatalf("Delete returned error: %+v", err)
	}
	if path, err := zk.Create(path, []byte{1, 2, 3, 4}, 0, WorldACL(PermAll)); err != nil {
		t.Fatalf("Create returned error: %+v", err)
	} else if path != "/gozk-test" {
		t.Fatalf("Create returned different path '%s' != '/gozk-test'", path)
	}

	expected := WorldACL(PermAll)

	if acl, stat, err := zk.GetACL(path); err != nil {
		t.Fatalf("GetACL returned error %+v", err)
	} else if stat == nil {
		t.Fatalf("GetACL returned nil Stat")
	} else if len(acl) != 1 || expected[0] != acl[0] {
		t.Fatalf("GetACL mismatch expected %+v instead of %+v", expected, acl)
	}

	expected = []ACL{{PermAll, "ip", "127.0.0.1"}}

	if stat, err := zk.SetACL(path, expected, -1); err != nil {
		t.Fatalf("SetACL returned error %+v", err)
	} else if stat == nil {
		t.Fatalf("SetACL returned nil Stat")
	}

	if acl, stat, err := zk.GetACL(path); err != nil {
		t.Fatalf("GetACL returned error %+v", err)
	} else if stat == nil {
		t.Fatalf("GetACL returned nil Stat")
	} else if len(acl) != 1 || expected[0] != acl[0] {
		t.Fatalf("GetACL mismatch expected %+v instead of %+v", expected, acl)
	}
}

func TestAuth(t *testing.T) {
	ts, err := StartTestCluster(1, nil, logWriter{t: t, p: "[ZKERR] "})
	if err != nil {
		t.Fatal(err)
	}
	defer ts.Stop()
	zk, _, err := ts.ConnectAll()
	if err != nil {
		t.Fatalf("Connect returned error: %+v", err)
	}
	defer zk.Close()

	path := "/gozk-digest-test"
	if err := zk.Delete(path, -1); err != nil && err != ErrNoNode {
		t.Fatalf("Delete returned error: %+v", err)
	}

	acl := DigestACL(PermAll, "user", "password")

	if p, err := zk.Create(path, []byte{1, 2, 3, 4}, 0, acl); err != nil {
		t.Fatalf("Create returned error: %+v", err)
	} else if p != path {
		t.Fatalf("Create returned different path '%s' != '%s'", p, path)
	}

	if a, stat, err := zk.GetACL(path); err != nil {
		t.Fatalf("GetACL returned error %+v", err)
	} else if stat == nil {
		t.Fatalf("GetACL returned nil Stat")
	} else if len(a) != 1 || acl[0] != a[0] {
		t.Fatalf("GetACL mismatch expected %+v instead of %+v", acl, a)
	}

	if _, _, err := zk.Get(path); err != ErrNoAuth {
		t.Fatalf("Get returned error %+v instead of ErrNoAuth", err)
	}

	if err := zk.AddAuth("digest", []byte("user:password")); err != nil {
		t.Fatalf("AddAuth returned error %+v", err)
	}

	if data, stat, err := zk.Get(path); err != nil {
		t.Fatalf("Get returned error %+v", err)
	} else if stat == nil {
		t.Fatalf("Get returned nil Stat")
	} else if len(data) != 4 {
		t.Fatalf("Get returned wrong data length")
	}
}

func TestChildren(t *testing.T) {
	ts, err := StartTestCluster(1, nil, logWriter{t: t, p: "[ZKERR] "})
	if err != nil {
		t.Fatal(err)
	}
	defer ts.Stop()
	zk, _, err := ts.ConnectAll()
	if err != nil {
		t.Fatalf("Connect returned error: %+v", err)
	}
	defer zk.Close()

	deleteNode := func(node string) {
		if err := zk.Delete(node, -1); err != nil && err != ErrNoNode {
			t.Fatalf("Delete returned error: %+v", err)
		}
	}

	deleteNode("/gozk-test-big")

	if path, err := zk.Create("/gozk-test-big", []byte{1, 2, 3, 4}, 0, WorldACL(PermAll)); err != nil {
		t.Fatalf("Create returned error: %+v", err)
	} else if path != "/gozk-test-big" {
		t.Fatalf("Create returned different path '%s' != '/gozk-test-big'", path)
	}

	rb := make([]byte, 1000)
	hb := make([]byte, 2000)
	prefix := []byte("/gozk-test-big/")
	for i := 0; i < 10000; i++ {
		_, err := rand.Read(rb)
		if err != nil {
			t.Fatal("Cannot create random znode name")
		}
		hex.Encode(hb, rb)

		expect := string(append(prefix, hb...))
		if path, err := zk.Create(expect, []byte{1, 2, 3, 4}, 0, WorldACL(PermAll)); err != nil {
			t.Fatalf("Create returned error: %+v", err)
		} else if path != expect {
			t.Fatalf("Create returned different path '%s' != '%s'", path, expect)
		}
		defer deleteNode(string(expect))
	}

	children, _, err := zk.Children("/gozk-test-big")
	if err != nil {
		t.Fatalf("Children returned error: %+v", err)
	} else if len(children) != 10000 {
		t.Fatal("Children returned wrong number of nodes")
	}
}

func TestChildWatch(t *testing.T) {
	ts, err := StartTestCluster(1, nil, logWriter{t: t, p: "[ZKERR] "})
	if err != nil {
		t.Fatal(err)
	}
	defer ts.Stop()
	zk, _, err := ts.ConnectAll()
	if err != nil {
		t.Fatalf("Connect returned error: %+v", err)
	}
	defer zk.Close()

	if err := zk.Delete("/gozk-test", -1); err != nil && err != ErrNoNode {
		t.Fatalf("Delete returned error: %+v", err)
	}

	children, stat, childCh, err := zk.ChildrenW("/")
	if err != nil {
		t.Fatalf("Children returned error: %+v", err)
	} else if stat == nil {
		t.Fatal("Children returned nil stat")
	} else if len(children) < 1 {
		t.Fatal("Children should return at least 1 child")
	}

	if path, err := zk.Create("/gozk-test", []byte{1, 2, 3, 4}, 0, WorldACL(PermAll)); err != nil {
		t.Fatalf("Create returned error: %+v", err)
	} else if path != "/gozk-test" {
		t.Fatalf("Create returned different path '%s' != '/gozk-test'", path)
	}

	select {
	case ev := <-childCh:
		if ev.Err != nil {
			t.Fatalf("Child watcher error %+v", ev.Err)
		}
		if ev.Path != "/" {
			t.Fatalf("Child watcher wrong path %s instead of %s", ev.Path, "/")
		}
	case _ = <-time.After(time.Second * 2):
		t.Fatal("Child watcher timed out")
	}

	// Delete of the watched node should trigger the watch

	children, stat, childCh, err = zk.ChildrenW("/gozk-test")
	if err != nil {
		t.Fatalf("Children returned error: %+v", err)
	} else if stat == nil {
		t.Fatal("Children returned nil stat")
	} else if len(children) != 0 {
		t.Fatal("Children should return 0 children")
	}

	if err := zk.Delete("/gozk-test", -1); err != nil && err != ErrNoNode {
		t.Fatalf("Delete returned error: %+v", err)
	}

	select {
	case ev := <-childCh:
		if ev.Err != nil {
			t.Fatalf("Child watcher error %+v", ev.Err)
		}
		if ev.Path != "/gozk-test" {
			t.Fatalf("Child watcher wrong path %s instead of %s", ev.Path, "/")
		}
	case _ = <-time.After(time.Second * 2):
		t.Fatal("Child watcher timed out")
	}
}

func TestSetWatchers(t *testing.T) {
	ts, err := StartTestCluster(1, nil, logWriter{t: t, p: "[ZKERR] "})
	if err != nil {
		t.Fatal(err)
	}
	defer ts.Stop()
	zk, _, err := ts.ConnectAll()
	if err != nil {
		t.Fatalf("Connect returned error: %+v", err)
	}
	defer zk.Close()

	zk.reconnectDelay = time.Second

	zk2, _, err := ts.ConnectAll()
	if err != nil {
		t.Fatalf("Connect returned error: %+v", err)
	}
	defer zk2.Close()

	if err := zk.Delete("/gozk-test", -1); err != nil && err != ErrNoNode {
		t.Fatalf("Delete returned error: %+v", err)
	}

	testPath, err := zk.Create("/gozk-test-2", []byte{}, 0, WorldACL(PermAll))
	if err != nil {
		t.Fatalf("Create returned: %+v", err)
	}

	_, _, testEvCh, err := zk.GetW(testPath)
	if err != nil {
		t.Fatalf("GetW returned: %+v", err)
	}

	children, stat, childCh, err := zk.ChildrenW("/")
	if err != nil {
		t.Fatalf("Children returned error: %+v", err)
	} else if stat == nil {
		t.Fatal("Children returned nil stat")
	} else if len(children) < 1 {
		t.Fatal("Children should return at least 1 child")
	}

	// Simulate network error by brutally closing the network connection.
	zk.conn.Close()
	if err := zk2.Delete(testPath, -1); err != nil && err != ErrNoNode {
		t.Fatalf("Delete returned error: %+v", err)
	}
	// Allow some time for the `zk` session to reconnect and set watches.
	time.Sleep(time.Millisecond * 100)

	if path, err := zk2.Create("/gozk-test", []byte{1, 2, 3, 4}, 0, WorldACL(PermAll)); err != nil {
		t.Fatalf("Create returned error: %+v", err)
	} else if path != "/gozk-test" {
		t.Fatalf("Create returned different path '%s' != '/gozk-test'", path)
	}

	select {
	case ev := <-testEvCh:
		if ev.Err != nil {
			t.Fatalf("GetW watcher error %+v", ev.Err)
		}
		if ev.Path != testPath {
			t.Fatalf("GetW watcher wrong path %s instead of %s", ev.Path, testPath)
		}
	case <-time.After(2 * time.Second):
		t.Fatal("GetW watcher timed out")
	}

	select {
	case ev := <-childCh:
		if ev.Err != nil {
			t.Fatalf("Child watcher error %+v", ev.Err)
		}
		if ev.Path != "/" {
			t.Fatalf("Child watcher wrong path %s instead of %s", ev.Path, "/")
		}
	case <-time.After(2 * time.Second):
		t.Fatal("Child watcher timed out")
	}
}

func TestExpiringWatch(t *testing.T) {
	ts, err := StartTestCluster(1, nil, logWriter{t: t, p: "[ZKERR] "})
	if err != nil {
		t.Fatal(err)
	}
	defer ts.Stop()
	zk, _, err := ts.ConnectAll()
	if err != nil {
		t.Fatalf("Connect returned error: %+v", err)
	}
	defer zk.Close()

	if err := zk.Delete("/gozk-test", -1); err != nil && err != ErrNoNode {
		t.Fatalf("Delete returned error: %+v", err)
	}

	children, stat, childCh, err := zk.ChildrenW("/")
	if err != nil {
		t.Fatalf("Children returned error: %+v", err)
	} else if stat == nil {
		t.Fatal("Children returned nil stat")
	} else if len(children) < 1 {
		t.Fatal("Children should return at least 1 child")
	}

	zk.sessionID = 99999
	zk.conn.Close()

	select {
	case ev := <-childCh:
		if ev.Err != ErrSessionExpired {
			t.Fatalf("Child watcher error %+v instead of expected ErrSessionExpired", ev.Err)
		}
		if ev.Path != "/" {
			t.Fatalf("Child watcher wrong path %s instead of %s", ev.Path, "/")
		}
	case <-time.After(2 * time.Second):
		t.Fatal("Child watcher timed out")
	}
}

func TestRequestFail(t *testing.T) {
	// If connecting fails to all servers in the list then pending requests
	// should be errored out so they don't hang forever.

	zk, _, err := Connect([]string{"127.0.0.1:32444"}, time.Second*15)
	if err != nil {
		t.Fatal(err)
	}
	defer zk.Close()

	ch := make(chan error)
	go func() {
		_, _, err := zk.Get("/blah")
		ch <- err
	}()
	select {
	case err := <-ch:
		if err == nil {
			t.Fatal("Expected non-nil error on failed request due to connection failure")
		}
	case <-time.After(time.Second * 2):
		t.Fatal("Get hung when connection could not be made")
	}
}

func TestSlowServer(t *testing.T) {
	ts, err := StartTestCluster(1, nil, logWriter{t: t, p: "[ZKERR] "})
	if err != nil {
		t.Fatal(err)
	}
	defer ts.Stop()

	realAddr := fmt.Sprintf("127.0.0.1:%d", ts.Servers[0].Port)
	proxyAddr, stopCh, err := startSlowProxy(t,
		Rate{}, Rate{},
		realAddr, func(ln *Listener) {
			if ln.Up.Latency == 0 {
				ln.Up.Latency = time.Millisecond * 2000
				ln.Down.Latency = time.Millisecond * 2000
			} else {
				ln.Up.Latency = 0
				ln.Down.Latency = 0
			}
		})
	if err != nil {
		t.Fatal(err)
	}
	defer close(stopCh)

	zk, _, err := Connect([]string{proxyAddr}, time.Millisecond*500)
	if err != nil {
		t.Fatal(err)
	}
	defer zk.Close()

	_, _, wch, err := zk.ChildrenW("/")
	if err != nil {
		t.Fatal(err)
	}

	// Force a reconnect to get a throttled connection
	zk.conn.Close()

	time.Sleep(time.Millisecond * 100)

	if err := zk.Delete("/gozk-test", -1); err == nil {
		t.Fatal("Delete should have failed")
	}

	// The previous request should have timed out causing the server to be disconnected and reconnected

	if _, err := zk.Create("/gozk-test", []byte{1, 2, 3, 4}, 0, WorldACL(PermAll)); err != nil {
		t.Fatal(err)
	}

	// Make sure event is still returned because the session should not have been affected
	select {
	case ev := <-wch:
		t.Logf("Received event: %+v", ev)
	case <-time.After(time.Second):
		t.Fatal("Expected to receive a watch event")
	}
}

func startSlowProxy(t *testing.T, up, down Rate, upstream string, adj func(ln *Listener)) (string, chan bool, error) {
	ln, err := net.Listen("tcp", "127.0.0.1:0")
	if err != nil {
		return "", nil, err
	}
	tln := &Listener{
		Listener: ln,
		Up:       up,
		Down:     down,
	}
	stopCh := make(chan bool)
	go func() {
		<-stopCh
		tln.Close()
	}()
	go func() {
		for {
			cn, err := tln.Accept()
			if err != nil {
				if !strings.Contains(err.Error(), "use of closed network connection") {
					t.Fatalf("Accept failed: %s", err.Error())
				}
				return
			}
			if adj != nil {
				adj(tln)
			}
			go func(cn net.Conn) {
				defer cn.Close()
				upcn, err := net.Dial("tcp", upstream)
				if err != nil {
					t.Log(err)
					return
				}
				// This will leave hanging goroutines util stopCh is closed
				// but it doesn't matter in the context of running tests.
				go func() {
					<-stopCh
					upcn.Close()
				}()
				go func() {
					if _, err := io.Copy(upcn, cn); err != nil {
						if !strings.Contains(err.Error(), "use of closed network connection") {
							// log.Printf("Upstream write failed: %s", err.Error())
						}
					}
				}()
				if _, err := io.Copy(cn, upcn); err != nil {
					if !strings.Contains(err.Error(), "use of closed network connection") {
						// log.Printf("Upstream read failed: %s", err.Error())
					}
				}
			}(cn)
		}
	}()
	return ln.Addr().String(), stopCh, nil
}<|MERGE_RESOLUTION|>--- conflicted
+++ resolved
@@ -9,11 +9,8 @@
 	"strings"
 	"testing"
 	"time"
-<<<<<<< HEAD
-=======
 
 	"go4.org/net/throttle"
->>>>>>> e348ffb3
 )
 
 func TestCreate(t *testing.T) {
